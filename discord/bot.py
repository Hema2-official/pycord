"""
The MIT License (MIT)

Copyright (c) 2015-2021 Rapptz
Copyright (c) 2021-present Pycord Development

Permission is hereby granted, free of charge, to any person obtaining a
copy of this software and associated documentation files (the "Software"),
to deal in the Software without restriction, including without limitation
the rights to use, copy, modify, merge, publish, distribute, sublicense,
and/or sell copies of the Software, and to permit persons to whom the
Software is furnished to do so, subject to the following conditions:

The above copyright notice and this permission notice shall be included in
all copies or substantial portions of the Software.

THE SOFTWARE IS PROVIDED "AS IS", WITHOUT WARRANTY OF ANY KIND, EXPRESS
OR IMPLIED, INCLUDING BUT NOT LIMITED TO THE WARRANTIES OF MERCHANTABILITY,
FITNESS FOR A PARTICULAR PURPOSE AND NONINFRINGEMENT. IN NO EVENT SHALL THE
AUTHORS OR COPYRIGHT HOLDERS BE LIABLE FOR ANY CLAIM, DAMAGES OR OTHER
LIABILITY, WHETHER IN AN ACTION OF CONTRACT, TORT OR OTHERWISE, ARISING
FROM, OUT OF OR IN CONNECTION WITH THE SOFTWARE OR THE USE OR OTHER
DEALINGS IN THE SOFTWARE.
"""

from __future__ import annotations

import asyncio
import collections
import copy
import inspect
import sys
import traceback
from typing import (
    Any,
    Callable,
    Coroutine,
    Dict,
    Generator,
    List,
    Optional,
    Type,
    TypeVar,
    Union,
)

import discord

from .client import Client
from .cog import CogMixin
from .commands import (
    ApplicationCommand,
    ApplicationContext,
    AutocompleteContext,
    MessageCommand,
    SlashCommand,
    SlashCommandGroup,
    UserCommand,
    command,
)
from .commands.errors import CheckFailure
from .enums import InteractionType
from .errors import DiscordException, Forbidden
from .interactions import Interaction
from .shard import AutoShardedClient
from .types import interactions
from .user import User
from .utils import MISSING, async_all, find, get

CoroFunc = Callable[..., Coroutine[Any, Any, Any]]
CFT = TypeVar("CFT", bound=CoroFunc)

__all__ = (
    "ApplicationCommandMixin",
    "Bot",
    "AutoShardedBot",
)


class ApplicationCommandMixin:
    """A mixin that implements common functionality for classes that need
    application command compatibility.

    Attributes
    -----------
    application_commands: :class:`dict`
        A mapping of command id string to :class:`.ApplicationCommand` objects.
    pending_application_commands: :class:`list`
        A list of commands that have been added but not yet registered. This is read-only and is modified via other
        methods.
    """

    def __init__(self, *args, **kwargs) -> None:
        super().__init__(*args, **kwargs)
        self._pending_application_commands = []
        self._application_commands = {}

    @property
    def all_commands(self):
        return self._application_commands

    @property
    def pending_application_commands(self):
        return self._pending_application_commands

    @property
    def commands(self) -> List[Union[ApplicationCommand, Any]]:
        commands = self.application_commands
        if self._supports_prefixed_commands:
            commands += self.prefixed_commands
        return commands

    @property
    def application_commands(self) -> List[ApplicationCommand]:
        return list(self._application_commands.values())

    def add_application_command(self, command: ApplicationCommand) -> None:
        """Adds a :class:`.ApplicationCommand` into the internal list of commands.

        This is usually not called, instead the :meth:`~.ApplicationMixin.command` or
        other shortcut decorators are used instead.

        .. versionadded:: 2.0

        Parameters
        -----------
        command: :class:`.ApplicationCommand`
            The command to add.
        """
        if isinstance(command, SlashCommand) and command.is_subcommand:
            raise TypeError("The provided command is a sub-command of group")

        if self.debug_guilds and command.guild_ids is None:
            command.guild_ids = self.debug_guilds

        for cmd in self.pending_application_commands:
            if cmd == command:
                command.id = cmd.id
                self._application_commands[command.id] = command
                break
        self._pending_application_commands.append(command)

    def remove_application_command(
        self, command: ApplicationCommand
    ) -> Optional[ApplicationCommand]:
        """Remove a :class:`.ApplicationCommand` from the internal list
        of commands.

        .. versionadded:: 2.0

        Parameters
        -----------
        command: :class:`.ApplicationCommand`
            The command to remove.

        Returns
        --------
        Optional[:class:`.ApplicationCommand`]
            The command that was removed. If the name is not valid then
            ``None`` is returned instead.
        """
        if command.id is None:
            try:
                index = self._pending_application_commands.index(command)
            except ValueError:
                return None
            return self._pending_application_commands.pop(index)

        return self._application_commands.pop(int(command.id), None)

    @property
    def get_command(self):
        """Shortcut for :meth:`.get_application_command`.

        .. note::
            Overridden in :class:`ext.commands.Bot`.

        .. versionadded:: 2.0
        """
        # TODO: Do something like we did in self.commands for this
        return self.get_application_command

    def get_application_command(
        self,
        name: str,
        guild_ids: Optional[List[int]] = None,
<<<<<<< HEAD
        type: Type[ApplicationCommand] = SlashCommand
=======
        type: Type[ApplicationCommand] = SlashCommand,
>>>>>>> 429dadce
    ) -> Optional[ApplicationCommand]:
        """Get a :class:`.ApplicationCommand` from the internal list
        of commands.

        .. versionadded:: 2.0

        Parameters
        -----------
        name: :class:`str`
            The name of the command to get.
        guild_ids: List[:class:`int`]
            The guild ids associated to the command to get.
        type: Type[:class:`.ApplicationCommand`]
            The type of the command to get. Defaults to :class:`.SlashCommand`.

        Returns
        --------
        Optional[:class:`.ApplicationCommand`]
            The command that was requested. If not found, returns ``None``.
        """

        for command in self._application_commands.values():
<<<<<<< HEAD
            if (
                command.name == name
                and isinstance(command, type)
            ):
=======
            if command.name == name and isinstance(command, type):
>>>>>>> 429dadce
                if guild_ids is not None and command.guild_ids != guild_ids:
                    return
                return command

    async def get_desynced_commands(
        self, guild_id: Optional[int] = None
    ) -> List[Dict[str, Any]]:
        """|coro|

        Gets the list of commands that are desynced from discord. If ``guild_id`` is specified, it will only return
        guild commands that are desynced from said guild, else it will return global commands.

        .. note::
            This function is meant to be used internally, and should only be used if you want to override the default
            command registration behavior.

        .. versionadded:: 2.0


        Parameters
        ----------
        guild_id: Optional[:class:`int`]
            The guild id to get the desynced commands for, else global commands if unspecified.

        Returns
        -------
        List[Dict[str, Any]]
            A list of the desynced commands. Each will come with at least the ``cmd`` and ``action`` keys, which
            respectively contain the command and the action to perform. Other keys may also be present depending on
            the action, including ``id``.
        """
        # We can suggest the user to upsert, edit, delete, or bulk upsert the commands

        def _check_command(cmd, match) -> bool:
            if isinstance(cmd, SlashCommandGroup):
                if len(cmd.subcommands) != len(match["options"]):
                    return True
                for i, subcommand in enumerate(cmd.subcommands):
                    match_ = next((data for data in match["options"] if data["name"] == subcommand.name), None)
                    if match_ is not None and _check_command(subcommand, match_):
                        return True
            else:
                as_dict = cmd.to_dict()
                for check in to_check:
                    if isinstance(to_check[check], list):
                        for opt in to_check[check]:
                            cmd_vals = [val.get(opt, MISSING) for val in as_dict[check]] if check in as_dict else []
                            for i, val in enumerate(cmd_vals):
                                # We need to do some falsy conversion here
                                # The API considers False (autocomplete) and [] (choices) to be falsy values
                                if val in (False, []):
                                    cmd_vals[i] = MISSING
                            if (
                                match.get(check, MISSING) is not MISSING
                                and cmd_vals != [val.get(opt, MISSING) for val in match[check]]
                            ):
                                return True  # We have a difference
                    else:
                        if check in match and getattr(cmd, check) != match[check]:
                            return True  # We have a difference
            return False

        return_value = []
        cmds = self.pending_application_commands.copy()

        if guild_id is None:
            registered_commands = await self.http.get_global_commands(self.user.id)
            pending = [cmd for cmd in cmds if cmd.guild_ids is None]
        else:
            registered_commands = await self.http.get_guild_commands(
                self.user.id, guild_id
            )
            pending = [
                cmd
                for cmd in cmds
                if cmd.guild_ids is not None and guild_id in cmd.guild_ids
            ]

        registered_commands_dict = {cmd["name"]: cmd for cmd in registered_commands}
        to_check = {
            "default_permission": None,
            "name": None,
            "description": None,
            "options": ["type", "name", "description", "autocomplete", "choices"],
        }
        # First let's check if the commands we have locally are the same as the ones on discord
        for cmd in pending:
            match = registered_commands_dict.get(cmd.name)
            if match is None:
                # We don't have this command registered
<<<<<<< HEAD
                return_value.append({
                    "command": cmd,
                    "action": "upsert"
                })
            elif _check_command(cmd, match):
                return_value.append({
                    "command": cmd,
                    "action": "edit",
                    "id": int(registered_commands_dict[cmd.name]["id"])
                })
=======
                return_value.append({"command": cmd, "action": "upsert"})
                continue

            as_dict = cmd.to_dict()

            for check, value in to_check.items():
                if type(to_check[check]) == list:
                    # We need to do some falsy conversion here
                    # The API considers False (autocomplete) and [] (choices) to be falsy values
                    falsy_vals = (False, [])
                    for opt in value:

                        cmd_vals = (
                            [val.get(opt, MISSING) for val in as_dict[check]]
                            if check in as_dict
                            else []
                        )
                        for i, val in enumerate(cmd_vals):
                            if val in falsy_vals:
                                cmd_vals[i] = MISSING
                        if match.get(check, MISSING) is not MISSING and cmd_vals != [
                            val.get(opt, MISSING) for val in match[check]
                        ]:
                            # We have a difference
                            return_value.append(
                                {
                                    "command": cmd,
                                    "action": "edit",
                                    "id": int(registered_commands_dict[cmd.name]["id"]),
                                }
                            )
                            break
                elif getattr(cmd, check) != match[check]:
                    # We have a difference
                    return_value.append(
                        {
                            "command": cmd,
                            "action": "edit",
                            "id": int(registered_commands_dict[cmd.name]["id"]),
                        }
                    )
                    break
>>>>>>> 429dadce

        # Now let's see if there are any commands on discord that we need to delete
        for cmd, value_ in registered_commands_dict.items():
            match = get(pending, name=registered_commands_dict[cmd]["name"])
            if match is None:
                # We have this command registered but not in our list
<<<<<<< HEAD
                return_value.append({
                    "command": registered_commands_dict[cmd]["name"],
                    "id": int(registered_commands_dict[cmd]["id"]),
                    "action": "delete"
                })
=======
                return_value.append(
                    {
                        "command": registered_commands_dict[cmd]["name"],
                        "id": int(value_["id"]),
                        "action": "delete",
                    }
                )

                continue

>>>>>>> 429dadce
        return return_value

    async def register_command(
        self,
        command: ApplicationCommand,
        force: bool = True,
<<<<<<< HEAD
        guild_ids: List[int] = None
=======
        guild_ids: List[int] = None,
>>>>>>> 429dadce
    ) -> None:
        """|coro|

        Registers a command. If the command has guild_ids set, or if the guild_ids parameter is passed, the command will
        be registered as a guild command for those guilds.

        Parameters
        ----------
        command: :class:`~.ApplicationCommand`
            The command to register.
        force: :class:`bool`
            Whether to force the command to be registered. If this is set to False, the command will only be registered
            if it seems to already be registered and up to date with our internal cache. Defaults to True.
        guild_ids: :class:`list`
            A list of guild ids to register the command for. If this is not set, the command's
            :attr:`~.ApplicationCommand.guild_ids` attribute will be used.

        Returns
        -------
        :class:`~.ApplicationCommand`
            The command that was registered
        """
        # TODO: Write this
        raise NotImplementedError("This function has not been implemented yet")

    async def register_commands(
        self,
        commands: Optional[List[ApplicationCommand]] = None,
        guild_id: Optional[int] = None,
<<<<<<< HEAD
        force: bool = False
=======
        force: bool = False,
>>>>>>> 429dadce
    ) -> List[interactions.ApplicationCommand]:
        """|coro|

        Register a list of commands.

        .. versionadded:: 2.0

        Parameters
        ----------
        commands: Optional[List[:class:`~.ApplicationCommand`]]
            A list of commands to register. If this is not set (None), then all commands will be registered.
        guild_id: Optional[int]
            If this is set, the commands will be registered as a guild command for the respective guild. If it is not
            set, the commands will be registered according to their :attr:`~.ApplicationCommand.guild_ids` attribute.
        force: :class:`bool`
            Registers the commands regardless of the state of the command on discord, this can take up more API calls
            but is sometimes a more foolproof method of registering commands. This also sometimes causes minor bugs
            where the command can temporarily appear as an invalid command on the user's side. Defaults to False.
        """
        if commands is None:
            commands = self.pending_application_commands

        commands = [copy.copy(cmd) for cmd in commands]

        if guild_id is not None:
            for cmd in commands:
                to_rep_with = [guild_id]
                cmd.guild_ids = to_rep_with

        is_global = guild_id is None

        registered = []

        if is_global:
            pending = list(filter(lambda c: c.guild_ids is None, commands))
            registration_methods = {
                "bulk": self.http.bulk_upsert_global_commands,
                "upsert": self.http.upsert_global_command,
                "delete": self.http.delete_global_command,
                "edit": self.http.edit_global_command,
            }

            def register(method: str, *args, **kwargs):
                return registration_methods[method](self.user.id, *args, **kwargs)

        else:
            pending = list(
                filter(
                    lambda c: c.guild_ids is not None and guild_id in c.guild_ids,
                    commands,
                )
            )
            registration_methods = {
                "bulk": self.http.bulk_upsert_guild_commands,
                "upsert": self.http.upsert_guild_command,
                "delete": self.http.delete_guild_command,
                "edit": self.http.edit_guild_command,
            }

            def register(method: str, *args, **kwargs):
                return registration_methods[method](
                    self.user.id, guild_id, *args, **kwargs
                )

        pending_actions = []

        if not force:
            desynced = await self.get_desynced_commands(guild_id=guild_id)

            for cmd in desynced:
                if cmd["action"] == "delete":
                    pending_actions.append(
                        {
                            "action": "delete",
                            "command": cmd["id"],
                            "name": cmd["command"],
                        }
                    )
                    continue
                # We can assume the command item is a command, since it's only a string if action is delete
                match = get(pending, name=cmd["command"].name)
                if match is None:
                    continue
                if cmd["action"] == "edit":
                    pending_actions.append(
                        {
                            "action": "edit",
                            "command": match,
                            "id": cmd["id"],
                        }
                    )
                elif cmd["action"] == "upsert":
                    pending_actions.append(
                        {
                            "action": "upsert",
                            "command": match,
                        }
                    )
                else:
                    raise ValueError(f"Unknown action: {cmd['action']}")

            filtered_deleted = list(
                filter(lambda a: a["action"] != "delete", pending_actions)
            )
            if len(filtered_deleted) == len(pending):
                # It appears that all the commands need to be modified, so we can just do a bulk upsert
                data = [cmd["command"].to_dict() for cmd in filtered_deleted]
                registered = await register("bulk", data)
            else:
                if len(pending_actions) == 0:
                    registered = []
                for cmd in pending_actions:
                    if cmd["action"] == "delete":
                        await register("delete", cmd["command"])
                        continue
                    if cmd["action"] == "edit":
                        registered.append(
                            await register("edit", cmd["id"], cmd["command"].to_dict())
                        )
                    elif cmd["action"] == "upsert":
                        registered.append(
                            await register("upsert", cmd["command"].to_dict())
                        )
                    else:
                        raise ValueError(f"Unknown action: {cmd['action']}")
        else:
            data = [cmd.to_dict() for cmd in pending]
            registered = await register("bulk", data)

        # TODO: Our lists dont work sometimes, see if that can be fixed so we can avoid this second API call
        if guild_id is None:
            registered = await self.http.get_global_commands(self.user.id)
        else:
            registered = await self.http.get_guild_commands(self.user.id, guild_id)

        for i in registered:
            cmd = get(
                self.pending_application_commands,
                name=i["name"],
                type=i["type"],
            )
            if not cmd:
                raise ValueError(
                    f"Registered command {i['name']}, type {i['type']} not found in pending commands"
                )
            cmd.id = i["id"]
            self._application_commands[cmd.id] = cmd

        return registered

    async def sync_commands(
        self,
        commands: Optional[List[ApplicationCommand]] = None,
        force: bool = False,
        guild_ids: Optional[List[int]] = None,
        register_guild_commands: bool = True,
<<<<<<< HEAD
        unregister_guilds: Optional[List[int]] = None
=======
        unregister_guilds: Optional[List[int]] = None,
>>>>>>> 429dadce
    ) -> None:
        """|coro|

        Registers all commands that have been added through :meth:`.add_application_command`. This method cleans up all
        commands over the API and should sync them with the internal cache of commands. It attempts to register the
        commands in the most efficient way possible, unless ``force`` is set to ``True``, in which case it will always
        register all commands.

        By default, this coroutine is called inside the :func:`.on_connect` event. If you choose to override the
        :func:`.on_connect` event, then you should invoke this coroutine as well.

        .. note::
            If you remove all guild commands from a particular guild, the library may not be able to detect and update
            the commands accordingly, as it would have to individually check for each guild. To force the library to
            unregister a guild's commands, call this function with ``commands=[]`` and ``guild_ids=[guild_id]``.

        .. versionadded:: 2.0

        Parameters
        ----------
        commands: Optional[List[:class:`~.ApplicationCommand`]]
            A list of commands to register. If this is not set (None), then all commands will be registered.
        force: :class:`bool`
            Registers the commands regardless of the state of the command on discord, this can take up more API calls
            but is sometimes a more foolproof method of registering commands. This also allows the bot to dynamically
            remove stale commands. Defaults to False.
        guild_ids: Optional[List[:class:`int`]]
            A list of guild ids to register the commands for. If this is not set, the commands'
            :attr:`~.ApplicationCommand.guild_ids` attribute will be used.
        register_guild_commands: :class:`bool`
            Whether to register guild commands. Defaults to True.
        unregister_guilds: Optional[List[:class:`int`]]
            A list of guilds ids to check for commands to unregister, since the bot would otherwise have to check all
            guilds. Unlike ``guild_ids``, this does not alter the commands' :attr:`~.ApplicationCommand.guild_ids`
            attribute, instead it adds the guild ids to a list of guilds to sync commands for. If
            ``register_guild_commands`` is set to False, then this parameter is ignored.
        """

        if commands is None:
            commands = self.pending_application_commands

        if guild_ids is not None:
            for cmd in commands:
                cmd.guild_ids = guild_ids

        global_commands = [cmd for cmd in commands if cmd.guild_ids is None]
        registered_commands = await self.register_commands(global_commands, force=force)

        registered_guild_commands = {}

        if register_guild_commands:
            cmd_guild_ids = []
            for cmd in commands:
                if cmd.guild_ids is not None:
                    cmd_guild_ids.extend(cmd.guild_ids)
            if unregister_guilds is not None:
                cmd_guild_ids.extend(unregister_guilds)
            for guild_id in set(cmd_guild_ids):
                guild_commands = [
                    cmd
                    for cmd in commands
                    if cmd.guild_ids is not None and guild_id in cmd.guild_ids
                ]
                registered_guild_commands[guild_id] = await self.register_commands(
                    guild_commands, guild_id=guild_id, force=force
                )

        # TODO: 2.1: Remove this and favor permissions v2
        # Global Command Permissions
        global_permissions: List = []

        for i in registered_commands:
            cmd = get(
                self.pending_application_commands,
                name=i["name"],
                guild_ids=None,
                type=i["type"],
            )
            if cmd:
                cmd.id = i["id"]
                self._application_commands[cmd.id] = cmd

                # Permissions (Roles will be converted to IDs just before Upsert for Global Commands)
                global_permissions.append(
                    {"id": i["id"], "permissions": cmd.permissions}
                )

        for guild_id, commands in registered_guild_commands.items():
            guild_permissions: List = []

            for i in commands:
                cmd = find(
                    lambda cmd: cmd.name == i["name"]
                    and cmd.type == i["type"]
                    and cmd.guild_ids is not None
                    and int(i["guild_id"]) in cmd.guild_ids,
                    self.pending_application_commands,
                )
                if not cmd:
                    # command has not been added yet
                    continue
                cmd.id = i["id"]
                self._application_commands[cmd.id] = cmd

                # Permissions
                permissions = [
                    perm.to_dict()
                    for perm in cmd.permissions
                    if perm.guild_id is None
                    or (
                        perm.guild_id == guild_id
                        and cmd.guild_ids is not None
                        and perm.guild_id in cmd.guild_ids
                    )
                ]
                guild_permissions.append({"id": i["id"], "permissions": permissions})

            for global_command in global_permissions:
                permissions = [
                    perm.to_dict()
                    for perm in global_command["permissions"]
                    if perm.guild_id is None
                    or (
                        perm.guild_id == guild_id
                        and cmd.guild_ids is not None
                        and perm.guild_id in cmd.guild_ids
                    )
                ]
                guild_permissions.append(
                    {"id": global_command["id"], "permissions": permissions}
                )

            # Collect & Upsert Permissions for Each Guild
            # Command Permissions for this Guild
            guild_cmd_perms: List = []

            # Loop through Commands Permissions available for this Guild
            for item in guild_permissions:
                new_cmd_perm = {"id": item["id"], "permissions": []}

                # Replace Role / Owner Names with IDs
                for permission in item["permissions"]:
                    if isinstance(permission["id"], str):
                        # Replace Role Names
                        if permission["type"] == 1:
                            role = get(
                                self.get_guild(guild_id).roles,
                                name=permission["id"],
                            )

                            # If not missing
                            if role is not None:
                                new_cmd_perm["permissions"].append(
                                    {
                                        "id": role.id,
                                        "type": 1,
                                        "permission": permission["permission"],
                                    }
                                )
                            else:
                                raise RuntimeError(
                                    "No Role ID found in Guild ({guild_id}) for Role ({role})".format(
                                        guild_id=guild_id, role=permission["id"]
                                    )
                                )
                        # Add owner IDs
                        elif permission["type"] == 2 and permission["id"] == "owner":
                            app = await self.application_info()  # type: ignore
                            if app.team:
                                for m in app.team.members:
                                    new_cmd_perm["permissions"].append(
                                        {
                                            "id": m.id,
                                            "type": 2,
                                            "permission": permission["permission"],
                                        }
                                    )
                            else:
                                new_cmd_perm["permissions"].append(
                                    {
                                        "id": app.owner.id,
                                        "type": 2,
                                        "permission": permission["permission"],
                                    }
                                )
                    # Add the rest
                    else:
                        new_cmd_perm["permissions"].append(permission)

                # Make sure we don't have over 10 overwrites
                if len(new_cmd_perm["permissions"]) > 10:
                    raise RuntimeError(
                        "Command '{name}' has more than 10 permission overrides in guild ({guild_id}).".format(
                            name=self._application_commands[new_cmd_perm["id"]].name,
                            guild_id=guild_id,
                        )
                    )
                # Append to guild_cmd_perms
                guild_cmd_perms.append(new_cmd_perm)

            # Upsert
            try:
                await self.http.bulk_upsert_command_permissions(
                    self.user.id, guild_id, guild_cmd_perms
                )
            except Forbidden:
                raise RuntimeError(
                    f"Failed to add command permissions to guild {guild_id}",
                    file=sys.stderr,
                )

    async def process_application_commands(
        self, interaction: Interaction, auto_sync: bool = None
    ) -> None:
        """|coro|

        This function processes the commands that have been registered
        to the bot and other groups. Without this coroutine, none of the
        commands will be triggered.

        By default, this coroutine is called inside the :func:`.on_interaction`
        event. If you choose to override the :func:`.on_interaction` event, then
        you should invoke this coroutine as well.

        This function finds a registered command matching the interaction id from
        :attr:`.ApplicationCommandMixin.application_commands` and runs :meth:`ApplicationCommand.invoke` on it. If no
        matching command was found, it replies to the interaction with a default message.

        .. versionadded:: 2.0

        Parameters
        -----------
        interaction: :class:`discord.Interaction`
            The interaction to process
        auto_sync: :class:`bool`
            Whether to automatically sync and unregister the command if it is not found in the internal cache. This will
            invoke the :meth:`~.Bot.sync_commands` method on the context of the command, either globally or per-guild,
            based on the type of the command, respectively. Defaults to :attr:`.Bot.auto_sync_commands`.
        """
        if auto_sync is None:
            auto_sync = self.auto_sync_commands
        if interaction.type not in (
            InteractionType.application_command,
            InteractionType.auto_complete,
        ):
            return

        try:
            command = self._application_commands[interaction.data["id"]]
        except KeyError:
            for cmd in self.application_commands:
                if cmd.name == interaction.data["name"] and (
                    interaction.data.get("guild_id") == cmd.guild_ids
                    or (
                        isinstance(cmd.guild_ids, list)
                        and interaction.data.get("guild_id") in cmd.guild_ids
                    )
                ):
                    command = cmd
                    break
            else:
                if auto_sync:
                    guild_id = interaction.data.get("guild_id")
                    if guild_id is None:
                        await self.sync_commands()
                    else:
                        await self.sync_commands(unregister_guilds=[guild_id])
                return self.dispatch("unknown_application_command", interaction)

        if interaction.type is InteractionType.auto_complete:
            ctx = await self.get_autocomplete_context(interaction)
            ctx.command = command
            return await command.invoke_autocomplete_callback(ctx)

        ctx = await self.get_application_context(interaction)
        ctx.command = command
        self.dispatch("application_command", ctx)
        try:
            if await self.can_run(ctx, call_once=True):
                await ctx.command.invoke(ctx)
            else:
                raise CheckFailure("The global check once functions failed.")
        except DiscordException as exc:
            await ctx.command.dispatch_error(ctx, exc)
        else:
            self.dispatch("application_command_completion", ctx)

    def slash_command(self, **kwargs):
        """A shortcut decorator that invokes :func:`.ApplicationCommandMixin.command` and adds it to
        the internal command list via :meth:`~.ApplicationCommandMixin.add_application_command`.
        This shortcut is made specifically for :class:`.SlashCommand`.

        .. versionadded:: 2.0

        Returns
        --------
        Callable[..., :class:`SlashCommand`]
            A decorator that converts the provided method into a :class:`.SlashCommand`, adds it to the bot,
            then returns it.
        """
        return self.application_command(cls=SlashCommand, **kwargs)

    def user_command(self, **kwargs):
        """A shortcut decorator that invokes :func:`.ApplicationCommandMixin.command` and adds it to
        the internal command list via :meth:`~.ApplicationCommandMixin.add_application_command`.
        This shortcut is made specifically for :class:`.UserCommand`.

        .. versionadded:: 2.0

        Returns
        --------
        Callable[..., :class:`UserCommand`]
            A decorator that converts the provided method into a :class:`.UserCommand`, adds it to the bot,
            then returns it.
        """
        return self.application_command(cls=UserCommand, **kwargs)

    def message_command(self, **kwargs):
        """A shortcut decorator that invokes :func:`.ApplicationCommandMixin.command` and adds it to
        the internal command list via :meth:`~.ApplicationCommandMixin.add_application_command`.
        This shortcut is made specifically for :class:`.MessageCommand`.

        .. versionadded:: 2.0

        Returns
        --------
        Callable[..., :class:`MessageCommand`]
            A decorator that converts the provided method into a :class:`.MessageCommand`, adds it to the bot,
            then returns it.
        """
        return self.application_command(cls=MessageCommand, **kwargs)

    def application_command(self, **kwargs):
        """A shortcut decorator that invokes :func:`.command` and adds it to
        the internal command list via :meth:`~.ApplicationCommandMixin.add_application_command`.

        .. versionadded:: 2.0

        Returns
        --------
        Callable[..., :class:`ApplicationCommand`]
            A decorator that converts the provided method into an :class:`.ApplicationCommand`, adds it to the bot,
            then returns it.
        """

        def decorator(func) -> ApplicationCommand:
            result = command(**kwargs)(func)
            self.add_application_command(result)
            return result

        return decorator

    def command(self, **kwargs):
        """There is an alias for :meth:`application_command`.

        .. note::

            This decorator is overridden by :class:`discord.ext.commands.Bot`.

        .. versionadded:: 2.0

        Returns
        --------
        Callable[..., :class:`ApplicationCommand`]
            A decorator that converts the provided method into an :class:`.ApplicationCommand`, adds it to the bot,
            then returns it.
        """
        return self.application_command(**kwargs)

    def create_group(
        self,
        name: str,
        description: Optional[str] = None,
        guild_ids: Optional[List[int]] = None,
    ) -> SlashCommandGroup:
        """A shortcut method that creates a slash command group with no subcommands and adds it to the internal
        command list via :meth:`~.ApplicationCommandMixin.add_application_command`.

        .. versionadded:: 2.0

        Parameters
        ----------
        name: :class:`str`
            The name of the group to create.
        description: Optional[:class:`str`]
            The description of the group to create.
        guild_ids: Optional[List[:class:`int`]]
            A list of the IDs of each guild this group should be added to, making it a guild command.
            This will be a global command if ``None`` is passed.

        Returns
        --------
        SlashCommandGroup
            The slash command group that was created.
        """
        description = description or "No description provided."
        group = SlashCommandGroup(name, description, guild_ids)
        self.add_application_command(group)
        return group

    def group(
        self,
        name: Optional[str] = None,
        description: Optional[str] = None,
        guild_ids: Optional[List[int]] = None,
    ) -> Callable[[Type[SlashCommandGroup]], SlashCommandGroup]:
        """A shortcut decorator that initializes the provided subclass of :class:`.SlashCommandGroup`
        and adds it to the internal command list via :meth:`~.ApplicationCommandMixin.add_application_command`.

        .. versionadded:: 2.0

        Parameters
        ----------
        name: Optional[:class:`str`]
            The name of the group to create. This will resolve to the name of the decorated class if ``None`` is passed.
        description: Optional[:class:`str`]
            The description of the group to create.
        guild_ids: Optional[List[:class:`int`]]
            A list of the IDs of each guild this group should be added to, making it a guild command.
            This will be a global command if ``None`` is passed.

        Returns
        --------
        Callable[[Type[SlashCommandGroup]], SlashCommandGroup]
            The slash command group that was created.
        """

        def inner(cls: Type[SlashCommandGroup]) -> SlashCommandGroup:
            group = cls(
                name or cls.__name__,
                (
                    description or inspect.cleandoc(cls.__doc__).splitlines()[0]
                    if cls.__doc__ is not None
                    else "No description provided"
                ),
                guild_ids=guild_ids,
            )
            self.add_application_command(group)
            return group

        return inner

    slash_group = group

    def walk_application_commands(self) -> Generator[ApplicationCommand, None, None]:
        """An iterator that recursively walks through all application commands and subcommands.

        Yields
        ------
        :class:`.ApplicationCommand`
            An application command from the internal list of application commands.
        """
        for command in self.application_commands:
            if isinstance(command, SlashCommandGroup):
                yield from command.walk_commands()
            yield command

    async def get_application_context(
        self, interaction: Interaction, cls=None
    ) -> ApplicationContext:
        r"""|coro|

        Returns the invocation context from the interaction.

        This is a more low-level counter-part for :meth:`.process_application_commands`
        to allow users more fine grained control over the processing.

        Parameters
        -----------
        interaction: :class:`discord.Interaction`
            The interaction to get the invocation context from.
        cls
            The factory class that will be used to create the context.
            By default, this is :class:`.ApplicationContext`. Should a custom
            class be provided, it must be similar enough to
            :class:`.ApplicationContext`\'s interface.

        Returns
        --------
        :class:`.ApplicationContext`
            The invocation context. The type of this can change via the
            ``cls`` parameter.
        """
        if cls is None:
            cls = ApplicationContext
        return cls(self, interaction)

    async def get_autocomplete_context(
        self, interaction: Interaction, cls=None
    ) -> AutocompleteContext:
        r"""|coro|

        Returns the autocomplete context from the interaction.

        This is a more low-level counter-part for :meth:`.process_application_commands`
        to allow users more fine grained control over the processing.

        Parameters
        -----------
        interaction: :class:`discord.Interaction`
            The interaction to get the invocation context from.
        cls
            The factory class that will be used to create the context.
            By default, this is :class:`.AutocompleteContext`. Should a custom
            class be provided, it must be similar enough to
            :class:`.AutocompleteContext`\'s interface.

        Returns
        --------
        :class:`.AutocompleteContext`
            The autocomplete context. The type of this can change via the
            ``cls`` parameter.
        """
        if cls is None:
            cls = AutocompleteContext
        return cls(self, interaction)


class BotBase(ApplicationCommandMixin, CogMixin):
    _supports_prefixed_commands = False

    # TODO I think
    def __init__(self, description=None, *args, **options):
        # super(Client, self).__init__(*args, **kwargs)
        # I replaced ^ with v and it worked
        super().__init__(*args, **options)
        self.extra_events = {}  # TYPE: Dict[str, List[CoroFunc]]
        self.__cogs = {}  # TYPE: Dict[str, Cog]
        self.__extensions = {}  # TYPE: Dict[str, types.ModuleType]
        self._checks = []  # TYPE: List[Check]
        self._check_once = []
        self._before_invoke = None
        self._after_invoke = None
        self.description = inspect.cleandoc(description) if description else ""
        self.owner_id = options.get("owner_id")
        self.owner_ids = options.get("owner_ids", set())
        self.auto_sync_commands = options.get("auto_sync_commands", True)

        self.debug_guilds = options.pop("debug_guilds", None)

        if self.owner_id and self.owner_ids:
            raise TypeError("Both owner_id and owner_ids are set.")

        if self.owner_ids and not isinstance(
            self.owner_ids, collections.abc.Collection
        ):
            raise TypeError(
                f"owner_ids must be a collection not {self.owner_ids.__class__!r}"
            )

        self._checks = []
        self._check_once = []
        self._before_invoke = None
        self._after_invoke = None

    async def on_connect(self):
        if self.auto_sync_commands:
            await self.sync_commands()

    async def on_interaction(self, interaction):
        await self.process_application_commands(interaction)

    async def on_application_command_error(
        self, context: ApplicationContext, exception: DiscordException
    ) -> None:
        """|coro|

        The default command error handler provided by the bot.

        By default this prints to :data:`sys.stderr` however it could be
        overridden to have a different implementation.

        This only fires if you do not specify any listeners for command error.
        """
        if self.extra_events.get("on_application_command_error", None):
            return

        command = context.command
        if command and command.has_error_handler():
            return

        cog = context.cog
        if cog and cog.has_error_handler():
            return

        print(f"Ignoring exception in command {context.command}:", file=sys.stderr)
        traceback.print_exception(
            type(exception), exception, exception.__traceback__, file=sys.stderr
        )

    # global check registration
    # TODO: Remove these from commands.Bot

    def check(self, func):
        """A decorator that adds a global check to the bot. A global check is similar to a :func:`.check` that is
        applied on a per command basis except it is run before any command checks have been verified and applies to
        every command the bot has.

        .. note::

           This function can either be a regular function or a coroutine. Similar to a command :func:`.check`, this
           takes a single parameter of type :class:`.Context` and can only raise exceptions inherited from
           :exc:`.CommandError`.

        Example
        ---------
        .. code-block:: python3

            @bot.check
            def check_commands(ctx):
                return ctx.command.qualified_name in allowed_commands

        """
        # T was used instead of Check to ensure the type matches on return
        self.add_check(func)  # type: ignore
        return func

    def add_check(self, func, *, call_once: bool = False) -> None:
        """Adds a global check to the bot. This is the non-decorator interface to :meth:`.check` and
        :meth:`.check_once`.

        Parameters
        -----------
        func
            The function that was used as a global check.
        call_once: :class:`bool`
            If the function should only be called once per :meth:`.Bot.invoke` call.

        """

        if call_once:
            self._check_once.append(func)
        else:
            self._checks.append(func)

    def remove_check(self, func, *, call_once: bool = False) -> None:
        """Removes a global check from the bot.
        This function is idempotent and will not raise an exception
        if the function is not in the global checks.

        Parameters
        -----------
        func
            The function to remove from the global checks.
        call_once: :class:`bool`
            If the function was added with ``call_once=True`` in
            the :meth:`.Bot.add_check` call or using :meth:`.check_once`.

        """
        l = self._check_once if call_once else self._checks

        try:
            l.remove(func)
        except ValueError:
            pass

    def check_once(self, func):
        """A decorator that adds a "call once" global check to the bot. Unlike regular global checks, this one is called
        only once per :meth:`.Bot.invoke` call. Regular global checks are called whenever a command is called or
        :meth:`.Command.can_run` is called. This type of check bypasses that and ensures that it's called only once,
        even inside the default help command.

        .. note::

           When using this function the :class:`.Context` sent to a group subcommand may only parse the parent command
           and not the subcommands due to it being invoked once per :meth:`.Bot.invoke` call.

        .. note::

           This function can either be a regular function or a coroutine. Similar to a command :func:`.check`,
           this takes a single parameter of type :class:`.Context` and can only raise exceptions inherited from
           :exc:`.CommandError`.

        Example
        ---------
        .. code-block:: python3

            @bot.check_once
            def whitelist(ctx):
                return ctx.message.author.id in my_whitelist

        """
        self.add_check(func, call_once=True)
        return func

    async def can_run(
        self, ctx: ApplicationContext, *, call_once: bool = False
    ) -> bool:
        data = self._check_once if call_once else self._checks

        if len(data) == 0:
            return True

        # type-checker doesn't distinguish between functions and methods
        return await async_all(f(ctx) for f in data)  # type: ignore

    # listener registration

    def add_listener(self, func: CoroFunc, name: str = MISSING) -> None:
        """The non decorator alternative to :meth:`.listen`.

        Parameters
        -----------
        func: :ref:`coroutine <coroutine>`
            The function to call.
        name: :class:`str`
            The name of the event to listen for. Defaults to ``func.__name__``.

        Example
        --------

        .. code-block:: python3

            async def on_ready(): pass
            async def my_message(message): pass

            bot.add_listener(on_ready)
            bot.add_listener(my_message, 'on_message')
        """
        name = func.__name__ if name is MISSING else name

        if not asyncio.iscoroutinefunction(func):
            raise TypeError("Listeners must be coroutines")

        if name in self.extra_events:
            self.extra_events[name].append(func)
        else:
            self.extra_events[name] = [func]

    def remove_listener(self, func: CoroFunc, name: str = MISSING) -> None:
        """Removes a listener from the pool of listeners.

        Parameters
        -----------
        func
            The function that was used as a listener to remove.
        name: :class:`str`
            The name of the event we want to remove. Defaults to
            ``func.__name__``.
        """

        name = func.__name__ if name is MISSING else name

        if name in self.extra_events:
            try:
                self.extra_events[name].remove(func)
            except ValueError:
                pass

    def listen(self, name: str = MISSING) -> Callable[[CFT], CFT]:
        """A decorator that registers another function as an external
        event listener. Basically this allows you to listen to multiple
        events from different places e.g. such as :func:`.on_ready`

        The functions being listened to must be a :ref:`coroutine <coroutine>`.

        Example
        --------

        .. code-block:: python3

            @bot.listen()
            async def on_message(message):
                print('one')

            # in some other file...

            @bot.listen('on_message')
            async def my_message(message):
                print('two')

        Would print one and two in an unspecified order.

        Raises
        -------
        TypeError
            The function being listened to is not a coroutine.
        """

        def decorator(func: CFT) -> CFT:
            self.add_listener(func, name)
            return func

        return decorator

    def dispatch(self, event_name: str, *args: Any, **kwargs: Any) -> None:
        # super() will resolve to Client
        super().dispatch(event_name, *args, **kwargs)  # type: ignore
        ev = f"on_{event_name}"
        for event in self.extra_events.get(ev, []):
            self._schedule_event(event, ev, *args, **kwargs)  # type: ignore

    def before_invoke(self, coro):
        """A decorator that registers a coroutine as a pre-invoke hook.
        A pre-invoke hook is called directly before the command is
        called. This makes it a useful function to set up database
        connections or any type of set up required.
        This pre-invoke hook takes a sole parameter, a :class:`.Context`.

        .. note::

            The :meth:`~.Bot.before_invoke` and :meth:`~.Bot.after_invoke` hooks are
            only called if all checks and argument parsing procedures pass
            without error. If any check or argument parsing procedures fail
            then the hooks are not called.

        Parameters
        -----------
        coro: :ref:`coroutine <coroutine>`
            The coroutine to register as the pre-invoke hook.

        Raises
        -------
        TypeError
            The coroutine passed is not actually a coroutine.
        """
        if not asyncio.iscoroutinefunction(coro):
            raise TypeError("The pre-invoke hook must be a coroutine.")

        self._before_invoke = coro
        return coro

    def after_invoke(self, coro):
        r"""A decorator that registers a coroutine as a post-invoke hook.
        A post-invoke hook is called directly after the command is
        called. This makes it a useful function to clean-up database
        connections or any type of clean up required.
        This post-invoke hook takes a sole parameter, a :class:`.Context`.

        .. note::

            Similar to :meth:`~.Bot.before_invoke`\, this is not called unless
            checks and argument parsing procedures succeed. This hook is,
            however, **always** called regardless of the internal command
            callback raising an error (i.e. :exc:`.CommandInvokeError`\).
            This makes it ideal for clean-up scenarios.

        Parameters
        -----------
        coro: :ref:`coroutine <coroutine>`
            The coroutine to register as the post-invoke hook.

        Raises
        -------
        TypeError
            The coroutine passed is not actually a coroutine.

        """
        if not asyncio.iscoroutinefunction(coro):
            raise TypeError("The post-invoke hook must be a coroutine.")

        self._after_invoke = coro
        return coro

    async def is_owner(self, user: User) -> bool:
        """|coro|

        Checks if a :class:`~discord.User` or :class:`~discord.Member` is the owner of
        this bot.

        If an :attr:`owner_id` is not set, it is fetched automatically
        through the use of :meth:`~.Bot.application_info`.

        .. versionchanged:: 1.3
            The function also checks if the application is team-owned if
            :attr:`owner_ids` is not set.

        Parameters
        -----------
        user: :class:`.abc.User`
            The user to check for.

        Returns
        --------
        :class:`bool`
            Whether the user is the owner.
        """

        if self.owner_id:
            return user.id == self.owner_id
        elif self.owner_ids:
            return user.id in self.owner_ids
        else:
            app = await self.application_info()  # type: ignore
            if app.team:
                self.owner_ids = ids = {m.id for m in app.team.members}
                return user.id in ids
            else:
                self.owner_id = owner_id = app.owner.id
                return user.id == owner_id


class Bot(BotBase, Client):
    """Represents a discord bot.

    This class is a subclass of :class:`discord.Client` and as a result
    anything that you can do with a :class:`discord.Client` you can do with
    this bot.

    This class also subclasses :class:`.ApplicationCommandMixin` to provide the functionality
    to manage commands.

    .. versionadded:: 2.0

    Attributes
    -----------
    description: :class:`str`
        The content prefixed into the default help message.
    owner_id: Optional[:class:`int`]
        The user ID that owns the bot. If this is not set and is then queried via
        :meth:`.is_owner` then it is fetched automatically using
        :meth:`~.Bot.application_info`.
    owner_ids: Optional[Collection[:class:`int`]]
        The user IDs that owns the bot. This is similar to :attr:`owner_id`.
        If this is not set and the application is team based, then it is
        fetched automatically using :meth:`~.Bot.application_info`.
        For performance reasons it is recommended to use a :class:`set`
        for the collection. You cannot set both ``owner_id`` and ``owner_ids``.

        .. versionadded:: 1.3
    debug_guilds: Optional[List[:class:`int`]]
        Guild IDs of guilds to use for testing commands.
        The bot will not create any global commands if debug guild IDs are passed.

        .. versionadded:: 2.0
    auto_sync_commands: :class:`bool`
        Whether or not to automatically sync slash commands. This will call sync_commands in on_connect, and in
        :attr:`.process_application_commands` if the command is not found. Defaults to ``True``.

        .. versionadded:: 2.0
    """

    pass


class AutoShardedBot(BotBase, AutoShardedClient):
    """This is similar to :class:`.Bot` except that it is inherited from
    :class:`discord.AutoShardedClient` instead.

    .. versionadded:: 2.0
    """

    pass<|MERGE_RESOLUTION|>--- conflicted
+++ resolved
@@ -184,11 +184,7 @@
         self,
         name: str,
         guild_ids: Optional[List[int]] = None,
-<<<<<<< HEAD
         type: Type[ApplicationCommand] = SlashCommand
-=======
-        type: Type[ApplicationCommand] = SlashCommand,
->>>>>>> 429dadce
     ) -> Optional[ApplicationCommand]:
         """Get a :class:`.ApplicationCommand` from the internal list
         of commands.
@@ -211,14 +207,7 @@
         """
 
         for command in self._application_commands.values():
-<<<<<<< HEAD
-            if (
-                command.name == name
-                and isinstance(command, type)
-            ):
-=======
             if command.name == name and isinstance(command, type):
->>>>>>> 429dadce
                 if guild_ids is not None and command.guild_ids != guild_ids:
                     return
                 return command
@@ -252,7 +241,7 @@
         """
         # We can suggest the user to upsert, edit, delete, or bulk upsert the commands
 
-        def _check_command(cmd, match) -> bool:
+        def _check_command(cmd: ApplicationCommand, match: Dict) -> bool:
             if isinstance(cmd, SlashCommandGroup):
                 if len(cmd.subcommands) != len(match["options"]):
                     return True
@@ -309,74 +298,26 @@
             match = registered_commands_dict.get(cmd.name)
             if match is None:
                 # We don't have this command registered
-<<<<<<< HEAD
-                return_value.append({
-                    "command": cmd,
-                    "action": "upsert"
-                })
+                return_value.append(
+                    {
+                        "command": cmd,
+                        "action": "upsert"
+                    }
+                )
             elif _check_command(cmd, match):
-                return_value.append({
-                    "command": cmd,
-                    "action": "edit",
-                    "id": int(registered_commands_dict[cmd.name]["id"])
-                })
-=======
-                return_value.append({"command": cmd, "action": "upsert"})
-                continue
-
-            as_dict = cmd.to_dict()
-
-            for check, value in to_check.items():
-                if type(to_check[check]) == list:
-                    # We need to do some falsy conversion here
-                    # The API considers False (autocomplete) and [] (choices) to be falsy values
-                    falsy_vals = (False, [])
-                    for opt in value:
-
-                        cmd_vals = (
-                            [val.get(opt, MISSING) for val in as_dict[check]]
-                            if check in as_dict
-                            else []
-                        )
-                        for i, val in enumerate(cmd_vals):
-                            if val in falsy_vals:
-                                cmd_vals[i] = MISSING
-                        if match.get(check, MISSING) is not MISSING and cmd_vals != [
-                            val.get(opt, MISSING) for val in match[check]
-                        ]:
-                            # We have a difference
-                            return_value.append(
-                                {
-                                    "command": cmd,
-                                    "action": "edit",
-                                    "id": int(registered_commands_dict[cmd.name]["id"]),
-                                }
-                            )
-                            break
-                elif getattr(cmd, check) != match[check]:
-                    # We have a difference
-                    return_value.append(
-                        {
-                            "command": cmd,
-                            "action": "edit",
-                            "id": int(registered_commands_dict[cmd.name]["id"]),
-                        }
-                    )
-                    break
->>>>>>> 429dadce
+                return_value.append(
+                    {
+                        "command": cmd,
+                        "action": "edit",
+                        "id": int(registered_commands_dict[cmd.name]["id"])
+                    }
+                )
 
         # Now let's see if there are any commands on discord that we need to delete
         for cmd, value_ in registered_commands_dict.items():
             match = get(pending, name=registered_commands_dict[cmd]["name"])
             if match is None:
                 # We have this command registered but not in our list
-<<<<<<< HEAD
-                return_value.append({
-                    "command": registered_commands_dict[cmd]["name"],
-                    "id": int(registered_commands_dict[cmd]["id"]),
-                    "action": "delete"
-                })
-=======
                 return_value.append(
                     {
                         "command": registered_commands_dict[cmd]["name"],
@@ -387,18 +328,13 @@
 
                 continue
 
->>>>>>> 429dadce
         return return_value
 
     async def register_command(
         self,
         command: ApplicationCommand,
         force: bool = True,
-<<<<<<< HEAD
         guild_ids: List[int] = None
-=======
-        guild_ids: List[int] = None,
->>>>>>> 429dadce
     ) -> None:
         """|coro|
 
@@ -428,11 +364,7 @@
         self,
         commands: Optional[List[ApplicationCommand]] = None,
         guild_id: Optional[int] = None,
-<<<<<<< HEAD
         force: bool = False
-=======
-        force: bool = False,
->>>>>>> 429dadce
     ) -> List[interactions.ApplicationCommand]:
         """|coro|
 
@@ -589,11 +521,7 @@
         force: bool = False,
         guild_ids: Optional[List[int]] = None,
         register_guild_commands: bool = True,
-<<<<<<< HEAD
         unregister_guilds: Optional[List[int]] = None
-=======
-        unregister_guilds: Optional[List[int]] = None,
->>>>>>> 429dadce
     ) -> None:
         """|coro|
 
