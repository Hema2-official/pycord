--- conflicted
+++ resolved
@@ -413,11 +413,7 @@
         self.token = token
 
         try:
-<<<<<<< HEAD
             data = await self.request(Route('GET', '/users/@me'), ssl=ssl_context_override)  # Without this it can't login during unit testing
-=======
-            data = await self.request(Route("GET", "/users/@me"))
->>>>>>> fe495224
         except HTTPException as exc:
             self.token = old_token
             if exc.status == 401:
